#include <dr_msgs/SendPose.h>
#include <dr_msgs/SendPoseStamped.h>
#include <dr_ensenso_msgs/EnsensoFinalizeCalibration.h>
#include <dr_ensenso_msgs/GetPatternPose.h>
#include <dr_ensenso_msgs/GetCameraData.h>
#include <dr_ensenso_msgs/EnsensoInitializeCalibration.h>
#include <dr_ensenso_msgs/Calibrate.h>

#include <dr_ensenso/ensenso.hpp>
#include <dr_ros/node.hpp>
#include <dr_util/timestamp.hpp>
#include <dr_eigen/ros.hpp>

#include <ros/ros.h>
#include <pcl_ros/point_cloud.h>
#include <pcl_conversions/pcl_conversions.h>
#include <cv_bridge/cv_bridge.h>
#include <std_srvs/Empty.h>
#include <image_transport/image_transport.h>
#include <sensor_msgs/image_encodings.h>
#include <geometry_msgs/PoseStamped.h>

#include <opencv2/opencv.hpp>
#include <pcl/point_cloud.h>
#include <pcl/point_types.h>

#include <memory>

namespace dr {

// this is needed because std::make_unique only exists from c++14
template<typename T, typename... Args>
std::unique_ptr<T> make_unique(Args&&... args) {
	return std::unique_ptr<T>(new T(std::forward<Args>(args)...));
}

class EnsensoNode: public Node {
public:
	EnsensoNode() : image_transport(*this) {
		configure();
	}

private:
	/// Resets calibration state from this node.
	void resetCalibration() {
		moving_frame  = "";
		static_frame  = "";
		camera_guess  = boost::none;
		pattern_guess = boost::none;
		robot_poses.clear();
	}

protected:
	using Point = pcl::PointXYZ;
	using PointCloud = pcl::PointCloud<Point>;

	void configure() {
		// load ROS parameters
		param<std::string>("camera_frame", camera_frame, "camera_frame");
		param<std::string>("camera_data_path", camera_data_path, "camera_data");
		param<bool>("publish_cloud", publish_cloud, true);
		param<bool>("dump_images", dump_images, true);
		param<bool>("registered", registered, true);

		// get Ensenso serial
		serial = getParam<std::string>("serial", "");
		if (serial != "") {
			DR_INFO("Opening Ensenso with serial '" << serial << "'...");
		} else {
			DR_INFO("Opening first available Ensenso...");
		}

		try {
			// create the camera
			ensenso_camera = dr::make_unique<dr::Ensenso>(serial);
		} catch (dr::NxError const & e) {
			throw std::runtime_error("Failed initializing camera. " + std::string(e.what()));
		} catch (std::runtime_error const & e) {
			throw std::runtime_error("Failed initializing camera. " + std::string(e.what()));
		}

		// activate service servers
		servers.camera_data            = advertiseService("get_data"              , &EnsensoNode::getData              , this);
		servers.dump_data              = advertiseService("dump_data"             , &EnsensoNode::dumpData             , this);
		servers.get_pattern_pose       = advertiseService("get_pattern_pose"      , &EnsensoNode::getPatternPose       , this);
		servers.initialize_calibration = advertiseService("initialize_calibration", &EnsensoNode::initializeCalibration, this);
		servers.record_calibration     = advertiseService("record_calibration"    , &EnsensoNode::recordCalibration    , this);
		servers.finalize_calibration   = advertiseService("finalize_calibration"  , &EnsensoNode::finalizeCalibration  , this);
		servers.set_workspace          = advertiseService("set_workspace_calibration", &EnsensoNode::setWorkspaceCalibration, this);
		servers.clear_workspace        = advertiseService("clear_workspace_calibration", &EnsensoNode::clearWorkspaceCalibration, this);
		servers.calibrate              = advertiseService("calibrate"             , &EnsensoNode::calibrate            , this);
		servers.store_calibration      = advertiseService("store_calibration"     , &EnsensoNode::storeCalibration     , this);

		// activate publishers
		publishers.calibration = advertise<geometry_msgs::PoseStamped>("calibration", 1, true);
		publishers.cloud       = advertise<PointCloud>("cloud", 1, true);
		publishers.image       = image_transport.advertise("image", 1, true);

		// load ensenso parameters file
		std::string ensenso_param_file = getParam<std::string>("ensenso_param_file", "");
		if (ensenso_param_file != "") {
			try {
				if (!ensenso_camera->loadParameters(ensenso_param_file)) {
					DR_ERROR("Failed to set Ensenso params. File path: " << ensenso_param_file);
				}
			} catch (dr::NxError const & e) {
				DR_ERROR("Failed to set Ensenso params. " << e.what());
			}
		}

		// load overlay parameters file
		std::string overlay_param_file = getParam<std::string>("overlay_param_file", "");
		if (overlay_param_file != "") {
			try {
				if (!ensenso_camera->loadOverlayParameters(overlay_param_file)) {
					DR_ERROR("Failed to set overlay camera params. File path: " << overlay_param_file);
				}
			} catch (dr::NxError const & e) {
				DR_ERROR("Failed to set overlay camera params. " << e.what());
			}
		}

		// load overlay parameter set file
		std::string overlay_param_set_file = getParam<std::string>("overlay_param_set_file", "");
		if (overlay_param_set_file != "") {
			try {
				ensenso_camera->loadOverlayParameterSet(overlay_param_set_file);
			} catch (dr::NxError const & e) {
				DR_ERROR("Failed to set overlay param set file. " << e.what());
			}
		}

		// initialize other member variables
		resetCalibration();

		// start publish calibration timer
		double calibration_timer_rate = getParam("calibration_timer_rate", -1);
		if (calibration_timer_rate > 0) {
			publish_calibration_timer = createTimer(ros::Duration(calibration_timer_rate), &EnsensoNode::publishCalibration, this);
		}

		// start image publishing timer
		double publish_images_rate = getParam("publish_images_rate", 30);
		if (publish_images_rate > 0) {
			publish_images_timer = createTimer(ros::Rate(publish_images_rate), &EnsensoNode::publishImage, this);
		}

		DR_SUCCESS("Ensenso opened successfully.");
	}

	void publishImage(ros::TimerEvent const &) {
		// capture only image
		capture(false, true);

		// create a header
		std_msgs::Header header;
		header.frame_id = camera_frame;
		header.stamp    = ros::Time::now();

		// prepare message
		cv_bridge::CvImage cv_image(header, sensor_msgs::image_encodings::BGR8, getImage());

		// publish the image
		publishers.image.publish(cv_image.toImageMsg());
	}

	PointCloud::Ptr getPointCloud() {
		PointCloud::Ptr cloud(new PointCloud);
		try {
			if (registered) {
				ensenso_camera->loadRegisteredPointCloud(*cloud, cv::Rect(), false);
			} else {
				ensenso_camera->loadPointCloud(*cloud, cv::Rect(), false);
			}
		} catch (dr::NxError const & e) {
			DR_ERROR("Failed to retrieve PointCloud. " << e.what());
			return nullptr;
		}
		cloud->header.frame_id = camera_frame;

		return cloud;
	}

	cv::Mat getImage() {
		cv::Mat image;
		try {
			ensenso_camera->loadIntensity(image, false);
		} catch (dr::NxError const & e) {
			DR_ERROR("Failed to retrieve image. " << e.what());
			return cv::Mat();
		}

		return image;
	}

	void dumpData(cv::Mat const & image, PointCloud::Ptr point_cloud) {
		// create path if it does not exist
		boost::filesystem::path path(camera_data_path);
		if (!boost::filesystem::is_directory(path)) {
			boost::filesystem::create_directory(camera_data_path);
		}

		std::string time_string = getTimeString();

		pcl::io::savePCDFile(camera_data_path + "/" + time_string + "_cloud.pcd", *point_cloud);
		cv::imwrite(camera_data_path + "/" + time_string + "_image.png", image);
	}

<<<<<<< HEAD
	bool getData(dr_ensenso_msgs::GetCameraData::Request &, dr_ensenso_msgs::GetCameraData::Response & res) {
		// prepare message
		cv_bridge::CvImage cv_image(res.point_cloud.header, sensor_msgs::image_encodings::BGR8, cv::Mat());

		// read the image
=======
	bool capture(bool stereo, bool overlay) {
		// retrieve image data
>>>>>>> 95878513
		try {
			if (!ensenso_camera->retrieve(true, 1500, stereo, overlay)) {
				DR_ERROR("Failed to retrieve image data.");
				return false;
			}
		} catch (dr::NxError const & e) {
			DR_ERROR("Failed to retrieve image data. " << e.what());
			return false;
		}

		return true;
	}

	bool getData(dr_msgs::GetCameraData::Request &, dr_msgs::GetCameraData::Response & res) {
		if (!capture(true, true)) return false;

		// get the image
		cv_bridge::CvImage cv_image(res.point_cloud.header, sensor_msgs::image_encodings::BGR8, getImage());
		res.color = *cv_image.toImageMsg();

		// read the point cloud
		PointCloud::Ptr point_cloud = getPointCloud();

		// convert to ROS message
		pcl::toROSMsg(*point_cloud, res.point_cloud);

		// store image and point cloud
		if (dump_images) {
			dumpData(cv_image.image, point_cloud);
		}

		// publish point cloud if requested
		if (publish_cloud) {
			publishers.cloud.publish(point_cloud);
		}

		return true;
	}

	bool dumpData(std_srvs::Empty::Request &, std_srvs::Empty::Response &) {
		if (!capture(true, true)) return false;

		// dump the image and point cloud
		dumpData(getImage(), getPointCloud());

		return true;
	}

	bool getPatternPose(dr_ensenso_msgs::GetPatternPose::Request & req, dr_ensenso_msgs::GetPatternPose::Response & res) {

		if (req.samples == 0) {
			DR_ERROR("Unable to get pattern pose. Number of samples is set to 0.");
			return false;
		}

		try {
			Eigen::Isometry3d pattern_pose;

			if (!ensenso_camera->getPatternPose(pattern_pose, req.samples)) {
				DR_ERROR("Failed to get pattern pose.");
				return false;
			}

			res.data = dr::toRosPose(pattern_pose);
		} catch (dr::NxError const & e) {
			DR_ERROR("Failed to find calibration pattern. " << e.what());
			return false;
		}

		return true;
	}

	bool initializeCalibration(dr_ensenso_msgs::EnsensoInitializeCalibration::Request & req, dr_ensenso_msgs::EnsensoInitializeCalibration::Response &) {
		try {
			ensenso_camera->discardPatterns();
			ensenso_camera->clearWorkspace();
		} catch (dr::NxError const & e) {
			DR_ERROR("Failed to discard patterns. " << e.what());
			return false;
		}
		resetCalibration();

		camera_moving = req.camera_moving;
		moving_frame  = req.moving_frame;
		static_frame  = req.static_frame;

		// check for valid camera guess
		if (req.camera_guess.position.x == 0 && req.camera_guess.position.y == 0 && req.camera_guess.position.z == 0 &&
			req.camera_guess.orientation.x == 0 && req.camera_guess.orientation.y == 0 && req.camera_guess.orientation.z == 0 && req.camera_guess.orientation.w == 0) {
			camera_guess = boost::none;
		} else {
			camera_guess = dr::toEigen(req.camera_guess);
		}

		// check for valid pattern guess
		if (req.pattern_guess.position.x == 0 && req.pattern_guess.position.y == 0 && req.pattern_guess.position.z == 0 &&
			req.pattern_guess.orientation.x == 0 && req.pattern_guess.orientation.y == 0 && req.pattern_guess.orientation.z == 0 && req.pattern_guess.orientation.w == 0) {
			pattern_guess = boost::none;
		} else {
			pattern_guess = dr::toEigen(req.pattern_guess);
		}

		// check for proper initialization
		if (moving_frame == "" || static_frame == "") {
			DR_ERROR("No calibration frame provided.");
			return false;
		}

		DR_INFO("Successfully initialized calibration sequence.");

		return true;
	}

	bool recordCalibration(dr_msgs::SendPose::Request & req, dr_msgs::SendPose::Response &) {
		// check for proper initialization
		if (moving_frame == "" || static_frame == "") {
			DR_ERROR("No calibration frame provided.");
			return false;
		}

		try {
			// record a pattern
			ensenso_camera->recordCalibrationPattern();

			// add robot pose to list of poses
			robot_poses.push_back(dr::toEigen(req.data));
		} catch (dr::NxError const & e) {
			DR_ERROR("Failed to record calibration pattern. " << e.what());
			return false;
		}

		DR_INFO("Successfully recorded a calibration sample.");
		return true;
	}

	bool finalizeCalibration(dr_ensenso_msgs::EnsensoFinalizeCalibration::Request &, dr_ensenso_msgs::EnsensoFinalizeCalibration::Response & res) {
		// check for proper initialization
		if (moving_frame == "" || static_frame == "") {
			DR_ERROR("No calibration frame provided.");
			return false;
		}

		try {
			// perform calibration
			dr::Ensenso::CalibrationResult calibration =
				ensenso_camera->computeCalibration(robot_poses, camera_moving, camera_guess, pattern_guess, camera_moving ? moving_frame : static_frame);

			// copy result
			res.camera_pose        = dr::toRosPoseStamped(std::get<0>(calibration), camera_moving ? moving_frame : static_frame);
			res.pattern_pose       = dr::toRosPoseStamped(std::get<1>(calibration), camera_moving ? static_frame : moving_frame);
			res.iterations         = std::get<2>(calibration);
			res.reprojection_error = std::get<3>(calibration);

			// store result in camera
			ensenso_camera->storeCalibration();

			// clear state
			resetCalibration();
		} catch (dr::NxError const & e) {
			// clear state (?)
			resetCalibration();

			DR_ERROR("Failed to finalize calibration. " << e.what());
			return false;
		}

		DR_INFO("Successfully finished calibration sequence.");

		publishCalibration();
		return true;
	}

	bool setWorkspace(Eigen::Isometry3d const & pattern_pose, std::string const & frame_id, Eigen::Isometry3d const & defined_pose) {
		if (frame_id == "") {
			DR_ERROR("Workspace frame id is empty");
			return false;
		}
		ensenso_camera->clearWorkspace();
		ensenso_camera->setWorkspace(pattern_pose, frame_id, defined_pose);
		return true;
	}


	bool setWorkspaceCalibration(dr_msgs::SendPoseStamped::Request & req, dr_msgs::SendPoseStamped::Response &) {
		try {
			if (!setWorkspace(dr::toEigen(req.data.pose), req.data.header.frame_id, Eigen::Isometry3d::Identity())) {
				DR_ERROR("Failed to set work space");
				return false;
			}
		} catch (dr::NxError const & e) {
			DR_ERROR("Failed to set workspace. " << e.what());
			return false;
		}
		return true;
	}

	bool clearWorkspaceCalibration(std_srvs::Empty::Request &, std_srvs::Empty::Response &) {
		try {
			ensenso_camera->clearWorkspace();
		} catch (dr::NxError const & e) {
			DR_ERROR("Failed to clear camera pose. " << e.what());
			return false;
		}
		return true;
	}

	bool calibrate(dr_ensenso_msgs::Calibrate::Request & req, dr_ensenso_msgs::Calibrate::Response &) {
		try {
			Eigen::Isometry3d pattern_pose;
			if (!ensenso_camera->getPatternPose(pattern_pose, req.samples)) {
				DR_ERROR("Failed to get pattern pose.");
				return false;
			}

			if (!setWorkspace(pattern_pose, req.frame_id, dr::toEigen(req.workspace))) {
				DR_ERROR("Failed to set workspace.");
				return false;
			}
			ensenso_camera->storeCalibration();
		} catch (dr::NxError const & e) {
			DR_ERROR("Failed to calibrate camera pose. " << e.what());
			return false;
		}
		return true;
	}

	bool storeCalibration(std_srvs::Empty::Request &, std_srvs::Empty::Response &) {
		try {
			ensenso_camera->storeCalibration();
		} catch (dr::NxError const & e) {
			DR_ERROR("Failed to store calibration. " << e.what());
			return false;
		}
		return true;
	}

	void publishCalibration(ros::TimerEvent const & = {}) {
		geometry_msgs::PoseStamped pose;
		boost::optional<std::string> frame = ensenso_camera->getFrame();
		if (frame) {
			pose = dr::toRosPoseStamped(ensenso_camera->getCameraPose()->inverse(), *frame, ros::Time::now());
		} else {
			pose = dr::toRosPoseStamped(Eigen::Isometry3d::Identity(), "", ros::Time::now());
		}

		publishers.calibration.publish(pose);
	}

	/// The wrapper for the Ensenso stereo camera.
	std::unique_ptr<dr::Ensenso> ensenso_camera;

	struct {
		/// Service server for supplying point clouds and images.
		ros::ServiceServer camera_data;

		/// Service server for dumping image and cloud to disk.
		ros::ServiceServer dump_data;

		/// Service server for retrieving the pose of the pattern.
		ros::ServiceServer get_pattern_pose;

		/// Service server for initializing the calibration sequence.
		ros::ServiceServer initialize_calibration;

		/// Service server for recording one calibration sample.
		ros::ServiceServer record_calibration;

		/// Service server for finalizing the calibration.
		ros::ServiceServer finalize_calibration;

		/// Service server for setting the camera pose setting of the Ensenso.
		ros::ServiceServer set_workspace;

		/// Service server for clearing the camera pose setting of the Ensenso.
		ros::ServiceServer clear_workspace;

		/// Service server combining 'get_pattern_pose', 'set_workspace', and stores it to the ensenso.
		ros::ServiceServer calibrate;

		/// Service server for storing the calibration.
		ros::ServiceServer store_calibration;
	} servers;

	/// Object for handling transportation of images.
	image_transport::ImageTransport image_transport;

	/// Timer to trigger calibration publishing.
	ros::Timer publish_calibration_timer;

	/// Timer to trigger image publishing.
	ros::Timer publish_images_timer;

	struct Publishers {
		/// Publisher for the calibration result.
		ros::Publisher calibration;

		/// Publisher for publishing raw point clouds.
		ros::Publisher cloud;

		/// Publisher for publishing images.
		image_transport::Publisher image;
	} publishers;

	/// The calibrated pose of the camera.
	geometry_msgs::PoseStamped camera_pose;

	/// The frame in which the image and point clouds are send.
	std::string camera_frame;

	/// Frame to calibrate the camera to when camera_moving is true (gripper frame).
	std::string moving_frame;

	/// Frame to calibrate the camera to when camera_moving is false (robot origin or world frame).
	std::string static_frame;

	/// Serial id of the Ensenso camera.
	std::string serial;

	/// If true, publishes point cloud data when calling getData.
	bool publish_cloud;

	/// If true, dump recorded images.
	bool dump_images;

	/// If true, registers the point clouds.
	bool registered;

	// Guess of the camera pose relative to gripper (for moving camera) or relative to robot origin (for static camera).
	boost::optional<Eigen::Isometry3d> camera_guess;

	// Guess of the calibration pattern pose relative to gripper (for static camera) or relative to robot origin (for moving camera).
	boost::optional<Eigen::Isometry3d> pattern_guess;

	/// Used in calibration. Determines if the camera is moving (eye in hand) or static.
	bool camera_moving;

	/// List of robot poses corresponding to the list of recorded calibration patterns.
	std::vector<Eigen::Isometry3d> robot_poses;

	/// Location where the images and point clouds are stored.
	std::string camera_data_path;
};

}

int main(int argc, char ** argv) {
	ros::init(argc, argv, "ensenso_node");
	dr::EnsensoNode node;
	ros::spin();
}
<|MERGE_RESOLUTION|>--- conflicted
+++ resolved
@@ -206,16 +206,8 @@
 		cv::imwrite(camera_data_path + "/" + time_string + "_image.png", image);
 	}
 
-<<<<<<< HEAD
-	bool getData(dr_ensenso_msgs::GetCameraData::Request &, dr_ensenso_msgs::GetCameraData::Response & res) {
-		// prepare message
-		cv_bridge::CvImage cv_image(res.point_cloud.header, sensor_msgs::image_encodings::BGR8, cv::Mat());
-
-		// read the image
-=======
 	bool capture(bool stereo, bool overlay) {
 		// retrieve image data
->>>>>>> 95878513
 		try {
 			if (!ensenso_camera->retrieve(true, 1500, stereo, overlay)) {
 				DR_ERROR("Failed to retrieve image data.");
