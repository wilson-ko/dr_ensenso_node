#include <dr_msgs/SendPose.h>
#include <dr_msgs/SendPoseStamped.h>
#include <dr_ensenso_msgs/EnsensoFinalizeCalibration.h>
#include <dr_ensenso_msgs/GetPatternPose.h>
#include <dr_ensenso_msgs/GetCameraData.h>
#include <dr_ensenso_msgs/EnsensoInitializeCalibration.h>
#include <dr_ensenso_msgs/Calibrate.h>

#include <dr_ensenso/ensenso.hpp>
#include <dr_ros/node.hpp>
#include <dr_util/timestamp.hpp>
#include <dr_eigen/ros.hpp>

#include <ros/ros.h>
#include <pcl_ros/point_cloud.h>
#include <pcl_conversions/pcl_conversions.h>
#include <cv_bridge/cv_bridge.h>
#include <std_srvs/Empty.h>
#include <image_transport/image_transport.h>
#include <sensor_msgs/image_encodings.h>
#include <geometry_msgs/PoseStamped.h>

#include <opencv2/opencv.hpp>
#include <pcl/point_cloud.h>
#include <pcl/point_types.h>

#include <boost/optional.hpp>

#include <memory>

namespace dr {

// this is needed because std::make_unique only exists from c++14
template<typename T, typename... Args>
std::unique_ptr<T> make_unique(Args&&... args) {
	return std::unique_ptr<T>(new T(std::forward<Args>(args)...));
}

class EnsensoNode: public Node {
public:
	EnsensoNode() : image_transport(*this) {
		configure();
	}

private:
	/// Resets calibration state from this node.
	void resetCalibration() {
		moving_frame  = "";
		static_frame  = "";
		camera_guess  = boost::none;
		pattern_guess = boost::none;
		robot_poses.clear();
	}

protected:
	using Point = pcl::PointXYZ;
	using PointCloud = pcl::PointCloud<Point>;

	struct Data {
		PointCloud::Ptr cloud;
		cv::Mat image;
	};

	void configure() {
		// load ROS parameters
		param<std::string>("camera_frame", camera_frame, "camera_frame");
		param<std::string>("camera_data_path", camera_data_path, "camera_data");
		param<bool>("publish_cloud", publish_cloud, true);
		param<bool>("dump_images", dump_images, true);
		param<bool>("registered", registered, true);
		param<bool>("connect_overlay", connect_overlay, true);

		// get Ensenso serial
		serial = getParam<std::string>("serial", "");
		if (serial != "") {
			DR_INFO("Opening Ensenso with serial '" << serial << "'...");
		} else {
			DR_INFO("Opening first available Ensenso...");
		}

		try {
			// create the camera
			ensenso_camera = dr::make_unique<dr::Ensenso>(serial, connect_overlay);
		} catch (dr::NxError const & e) {
			throw std::runtime_error("Failed initializing camera. " + std::string(e.what()));
		} catch (std::runtime_error const & e) {
			throw std::runtime_error("Failed initializing camera. " + std::string(e.what()));
		}

		// activate service servers
		servers.camera_data            = advertiseService("get_data"              , &EnsensoNode::getData              , this);
		servers.dump_data              = advertiseService("dump_data"             , &EnsensoNode::dumpData             , this);
		servers.get_pattern_pose       = advertiseService("get_pattern_pose"      , &EnsensoNode::getPatternPose       , this);
		servers.initialize_calibration = advertiseService("initialize_calibration", &EnsensoNode::initializeCalibration, this);
		servers.record_calibration     = advertiseService("record_calibration"    , &EnsensoNode::recordCalibration    , this);
		servers.finalize_calibration   = advertiseService("finalize_calibration"  , &EnsensoNode::finalizeCalibration  , this);
		servers.set_workspace          = advertiseService("set_workspace_calibration", &EnsensoNode::setWorkspaceCalibration, this);
		servers.clear_workspace        = advertiseService("clear_workspace_calibration", &EnsensoNode::clearWorkspaceCalibration, this);
		servers.calibrate              = advertiseService("calibrate"             , &EnsensoNode::calibrate            , this);
		servers.store_calibration      = advertiseService("store_calibration"     , &EnsensoNode::storeCalibration     , this);

		// activate publishers
		publishers.calibration = advertise<geometry_msgs::PoseStamped>("calibration", 1, true);
		publishers.cloud       = advertise<PointCloud>("cloud", 1, true);
		publishers.image       = image_transport.advertise("image", 1, true);

		// load ensenso parameters file
		std::string ensenso_param_file = getParam<std::string>("ensenso_param_file", "");
		if (ensenso_param_file != "") {
			try {
				if (!ensenso_camera->loadParameters(ensenso_param_file)) {
					DR_ERROR("Failed to set Ensenso params. File path: " << ensenso_param_file);
				}
			} catch (dr::NxError const & e) {
				DR_ERROR("Failed to set Ensenso params. " << e.what());
			}
		}

		// load overlay parameters file
		std::string overlay_param_file = getParam<std::string>("overlay_param_file", "");
		if (overlay_param_file != "") {
			try {
				if (!ensenso_camera->loadOverlayParameters(overlay_param_file)) {
					DR_ERROR("Failed to set overlay camera params. File path: " << overlay_param_file);
				}
			} catch (dr::NxError const & e) {
				DR_ERROR("Failed to set overlay camera params. " << e.what());
			}
		}

		// load overlay parameter set file
		std::string overlay_param_set_file = getParam<std::string>("overlay_param_set_file", "");
		if (overlay_param_set_file != "") {
			try {
				ensenso_camera->loadOverlayParameterSet(overlay_param_set_file);
			} catch (dr::NxError const & e) {
				DR_ERROR("Failed to set overlay param set file. " << e.what());
			}
		}

		// initialize other member variables
		resetCalibration();

		// start publish calibration timer
		double calibration_timer_rate = getParam("calibration_timer_rate", -1);
		if (calibration_timer_rate > 0) {
			publish_calibration_timer = createTimer(ros::Duration(calibration_timer_rate), &EnsensoNode::publishCalibration, this);
		}

		// start image publishing timer
		double publish_images_rate = getParam("publish_images_rate", 30);
		if (publish_images_rate > 0) {
			publish_images_timer = createTimer(ros::Rate(publish_images_rate), &EnsensoNode::publishImage, this);
		}

		// check if there is an overlay camera connected
		has_overlay = ensenso_camera->hasOverlay();

		DR_SUCCESS("Ensenso opened successfully.");
	}

	void publishImage(ros::TimerEvent const &) {
		if (publishers.image.getNumSubscribers() == 0) return;

		// capture only image
		capture(false, true);

		// create a header
		std_msgs::Header header;
		header.frame_id = camera_frame;
		header.stamp    = ros::Time::now();

		// prepare message
		cv_bridge::CvImage cv_image(
			header,
			has_overlay ? sensor_msgs::image_encodings::BGR8 : sensor_msgs::image_encodings::MONO8,
			getImage(!has_overlay)
		);

		// publish the image
		publishers.image.publish(cv_image.toImageMsg());
	}

	PointCloud::Ptr getPointCloud() {
		PointCloud::Ptr cloud(new PointCloud);
		try {
			if (registered) {
				ensenso_camera->loadRegisteredPointCloud(*cloud, cv::Rect(), false);
			} else {
				ensenso_camera->loadPointCloud(*cloud, cv::Rect(), false);
			}
		} catch (dr::NxError const & e) {
			DR_ERROR("Failed to retrieve PointCloud. " << e.what());
			return nullptr;
		}
		cloud->header.frame_id = camera_frame;

		return cloud;
	}

	cv::Mat getImage(bool capture) {
		// get a grayscale image? then enable frontlight
		int flex_view;
		if (!has_overlay && capture) {
			flex_view = ensenso_camera->flexView();
			ensenso_camera->setFlexView(0);
			ensenso_camera->setProjector(false);
			ensenso_camera->setFrontLight(true);
		}

		cv::Mat image;
		try {
			ensenso_camera->loadIntensity(image, capture);
		} catch (dr::NxError const & e) {
			DR_ERROR("Failed to retrieve image. " << e.what());
			return cv::Mat();
		}

		// restore settings
		if (!has_overlay && capture) {
			ensenso_camera->setFrontLight(false);
			ensenso_camera->setProjector(true);
			if (flex_view > 0) {
				ensenso_camera->setFlexView(flex_view);
			}
		}

		return image;
	}

	void dumpData(PointCloud::Ptr point_cloud, cv::Mat const & image) {
		// create path if it does not exist
		boost::filesystem::path path(camera_data_path);
		if (!boost::filesystem::is_directory(path)) {
			boost::filesystem::create_directory(camera_data_path);
		}

		std::string time_string = getTimeString();

		pcl::io::savePCDFile(camera_data_path + "/" + time_string + "_cloud.pcd", *point_cloud);
		cv::imwrite(camera_data_path + "/" + time_string + "_image.png", image);
	}

	bool capture(bool stereo, bool overlay) {
		// retrieve image data
		try {
			if (!ensenso_camera->retrieve(true, 3000, stereo, has_overlay && overlay)) {
				DR_ERROR("Failed to retrieve image data.");
				return false;
			}
		} catch (dr::NxError const & e) {
			DR_ERROR("Failed to retrieve image data. " << e.what());
			return false;
		}

		return true;
	}

<<<<<<< HEAD
	boost::optional<Data> getData() {
		cv::Mat image;

		// when using an overlay, capture both simultaneously
		if (has_overlay) {
			if (!capture(true, true)) return boost::none;
			image = getImage(false);

		// when not using an overlay, capture image first
		} else {
			image = getImage(true);
			if (!capture(true, false)) return boost::none;
		}

		return Data{getPointCloud(), image};
	}

	bool getData(dr_msgs::GetCameraData::Request &, dr_msgs::GetCameraData::Response & res) {
		boost::optional<Data> data = getData();
		if (!data) return false;
		pcl::toROSMsg(*data->cloud, res.point_cloud);
=======
	bool getData(dr_ensenso_msgs::GetCameraData::Request &, dr_ensenso_msgs::GetCameraData::Response & res) {
		if (!capture(true, true)) return false;
>>>>>>> 5b9ccf21

		// get the image
		cv_bridge::CvImage cv_image(
			res.point_cloud.header,
			has_overlay ? sensor_msgs::image_encodings::BGR8 : sensor_msgs::image_encodings::MONO8,
			data->image
		);
		res.color = *cv_image.toImageMsg();

		// store image and point cloud
		if (dump_images) {
			dumpData(data->cloud, data->image);
		}

		// publish point cloud if requested
		if (publish_cloud) {
			publishers.cloud.publish(data->cloud);
		}

		return true;
	}

	bool dumpData(std_srvs::Empty::Request &, std_srvs::Empty::Response &) {
		boost::optional<Data> data = getData();
		if (!data) return false;

		dumpData(data->cloud, data->image);
		return true;
	}

	bool getPatternPose(dr_ensenso_msgs::GetPatternPose::Request & req, dr_ensenso_msgs::GetPatternPose::Response & res) {

		if (req.samples == 0) {
			DR_ERROR("Unable to get pattern pose. Number of samples is set to 0.");
			return false;
		}

		try {
			Eigen::Isometry3d pattern_pose;

			if (!ensenso_camera->getPatternPose(pattern_pose, req.samples)) {
				DR_ERROR("Failed to get pattern pose.");
				return false;
			}

			res.data = dr::toRosPose(pattern_pose);
		} catch (dr::NxError const & e) {
			DR_ERROR("Failed to find calibration pattern. " << e.what());
			return false;
		}

		return true;
	}

	bool initializeCalibration(dr_ensenso_msgs::EnsensoInitializeCalibration::Request & req, dr_ensenso_msgs::EnsensoInitializeCalibration::Response &) {
		try {
			ensenso_camera->discardPatterns();
			ensenso_camera->clearWorkspace();
		} catch (dr::NxError const & e) {
			DR_ERROR("Failed to discard patterns. " << e.what());
			return false;
		}
		resetCalibration();

		camera_moving = req.camera_moving;
		moving_frame  = req.moving_frame;
		static_frame  = req.static_frame;

		// check for valid camera guess
		if (req.camera_guess.position.x == 0 && req.camera_guess.position.y == 0 && req.camera_guess.position.z == 0 &&
			req.camera_guess.orientation.x == 0 && req.camera_guess.orientation.y == 0 && req.camera_guess.orientation.z == 0 && req.camera_guess.orientation.w == 0) {
			camera_guess = boost::none;
		} else {
			camera_guess = dr::toEigen(req.camera_guess);
		}

		// check for valid pattern guess
		if (req.pattern_guess.position.x == 0 && req.pattern_guess.position.y == 0 && req.pattern_guess.position.z == 0 &&
			req.pattern_guess.orientation.x == 0 && req.pattern_guess.orientation.y == 0 && req.pattern_guess.orientation.z == 0 && req.pattern_guess.orientation.w == 0) {
			pattern_guess = boost::none;
		} else {
			pattern_guess = dr::toEigen(req.pattern_guess);
		}

		// check for proper initialization
		if (moving_frame == "" || static_frame == "") {
			DR_ERROR("No calibration frame provided.");
			return false;
		}

		DR_INFO("Successfully initialized calibration sequence.");

		return true;
	}

	bool recordCalibration(dr_msgs::SendPose::Request & req, dr_msgs::SendPose::Response &) {
		// check for proper initialization
		if (moving_frame == "" || static_frame == "") {
			DR_ERROR("No calibration frame provided.");
			return false;
		}

		try {
			// record a pattern
			ensenso_camera->recordCalibrationPattern();

			// add robot pose to list of poses
			robot_poses.push_back(dr::toEigen(req.data));
		} catch (dr::NxError const & e) {
			DR_ERROR("Failed to record calibration pattern. " << e.what());
			return false;
		}

		DR_INFO("Successfully recorded a calibration sample.");
		return true;
	}

	bool finalizeCalibration(dr_ensenso_msgs::EnsensoFinalizeCalibration::Request &, dr_ensenso_msgs::EnsensoFinalizeCalibration::Response & res) {
		// check for proper initialization
		if (moving_frame == "" || static_frame == "") {
			DR_ERROR("No calibration frame provided.");
			return false;
		}

		try {
			// perform calibration
			dr::Ensenso::CalibrationResult calibration =
				ensenso_camera->computeCalibration(robot_poses, camera_moving, camera_guess, pattern_guess, camera_moving ? moving_frame : static_frame);

			// copy result
			res.camera_pose        = dr::toRosPoseStamped(std::get<0>(calibration), camera_moving ? moving_frame : static_frame);
			res.pattern_pose       = dr::toRosPoseStamped(std::get<1>(calibration), camera_moving ? static_frame : moving_frame);
			res.iterations         = std::get<2>(calibration);
			res.reprojection_error = std::get<3>(calibration);

			// store result in camera
			ensenso_camera->storeCalibration();

			// clear state
			resetCalibration();
		} catch (dr::NxError const & e) {
			// clear state (?)
			resetCalibration();

			DR_ERROR("Failed to finalize calibration. " << e.what());
			return false;
		}

		DR_INFO("Successfully finished calibration sequence.");

		publishCalibration();
		return true;
	}

	bool setWorkspace(Eigen::Isometry3d const & pattern_pose, std::string const & frame_id, Eigen::Isometry3d const & defined_pose) {
		if (frame_id == "") {
			DR_ERROR("Workspace frame id is empty");
			return false;
		}
		ensenso_camera->clearWorkspace();
		ensenso_camera->setWorkspace(pattern_pose, frame_id, defined_pose);
		return true;
	}


	bool setWorkspaceCalibration(dr_msgs::SendPoseStamped::Request & req, dr_msgs::SendPoseStamped::Response &) {
		try {
			if (!setWorkspace(dr::toEigen(req.data.pose), req.data.header.frame_id, Eigen::Isometry3d::Identity())) {
				DR_ERROR("Failed to set work space");
				return false;
			}
		} catch (dr::NxError const & e) {
			DR_ERROR("Failed to set workspace. " << e.what());
			return false;
		}
		return true;
	}

	bool clearWorkspaceCalibration(std_srvs::Empty::Request &, std_srvs::Empty::Response &) {
		try {
			ensenso_camera->clearWorkspace();
		} catch (dr::NxError const & e) {
			DR_ERROR("Failed to clear camera pose. " << e.what());
			return false;
		}
		return true;
	}

	bool calibrate(dr_ensenso_msgs::Calibrate::Request & req, dr_ensenso_msgs::Calibrate::Response &) {
		try {
			Eigen::Isometry3d pattern_pose;
			if (!ensenso_camera->getPatternPose(pattern_pose, req.samples)) {
				DR_ERROR("Failed to get pattern pose.");
				return false;
			}

			if (!setWorkspace(pattern_pose, req.frame_id, dr::toEigen(req.workspace))) {
				DR_ERROR("Failed to set workspace.");
				return false;
			}
			ensenso_camera->storeCalibration();
		} catch (dr::NxError const & e) {
			DR_ERROR("Failed to calibrate camera pose. " << e.what());
			return false;
		}
		return true;
	}

	bool storeCalibration(std_srvs::Empty::Request &, std_srvs::Empty::Response &) {
		try {
			ensenso_camera->storeCalibration();
		} catch (dr::NxError const & e) {
			DR_ERROR("Failed to store calibration. " << e.what());
			return false;
		}
		return true;
	}

	void publishCalibration(ros::TimerEvent const & = {}) {
		geometry_msgs::PoseStamped pose;
		boost::optional<std::string> frame = ensenso_camera->getFrame();
		if (frame) {
			pose = dr::toRosPoseStamped(ensenso_camera->getCameraPose()->inverse(), *frame, ros::Time::now());
		} else {
			pose = dr::toRosPoseStamped(Eigen::Isometry3d::Identity(), "", ros::Time::now());
		}

		publishers.calibration.publish(pose);
	}

	/// The wrapper for the Ensenso stereo camera.
	std::unique_ptr<dr::Ensenso> ensenso_camera;

	struct {
		/// Service server for supplying point clouds and images.
		ros::ServiceServer camera_data;

		/// Service server for dumping image and cloud to disk.
		ros::ServiceServer dump_data;

		/// Service server for retrieving the pose of the pattern.
		ros::ServiceServer get_pattern_pose;

		/// Service server for initializing the calibration sequence.
		ros::ServiceServer initialize_calibration;

		/// Service server for recording one calibration sample.
		ros::ServiceServer record_calibration;

		/// Service server for finalizing the calibration.
		ros::ServiceServer finalize_calibration;

		/// Service server for setting the camera pose setting of the Ensenso.
		ros::ServiceServer set_workspace;

		/// Service server for clearing the camera pose setting of the Ensenso.
		ros::ServiceServer clear_workspace;

		/// Service server combining 'get_pattern_pose', 'set_workspace', and stores it to the ensenso.
		ros::ServiceServer calibrate;

		/// Service server for storing the calibration.
		ros::ServiceServer store_calibration;
	} servers;

	/// Object for handling transportation of images.
	image_transport::ImageTransport image_transport;

	/// Timer to trigger calibration publishing.
	ros::Timer publish_calibration_timer;

	/// Timer to trigger image publishing.
	ros::Timer publish_images_timer;

	struct Publishers {
		/// Publisher for the calibration result.
		ros::Publisher calibration;

		/// Publisher for publishing raw point clouds.
		ros::Publisher cloud;

		/// Publisher for publishing images.
		image_transport::Publisher image;
	} publishers;

	/// The calibrated pose of the camera.
	geometry_msgs::PoseStamped camera_pose;

	/// The frame in which the image and point clouds are send.
	std::string camera_frame;

	/// Frame to calibrate the camera to when camera_moving is true (gripper frame).
	std::string moving_frame;

	/// Frame to calibrate the camera to when camera_moving is false (robot origin or world frame).
	std::string static_frame;

	/// Serial id of the Ensenso camera.
	std::string serial;

	/// If true, publishes point cloud data when calling getData.
	bool publish_cloud;

	/// If true, dump recorded images.
	bool dump_images;

	/// If true, registers the point clouds.
	bool registered;

	// Guess of the camera pose relative to gripper (for moving camera) or relative to robot origin (for static camera).
	boost::optional<Eigen::Isometry3d> camera_guess;

	// Guess of the calibration pattern pose relative to gripper (for static camera) or relative to robot origin (for moving camera).
	boost::optional<Eigen::Isometry3d> pattern_guess;

	/// Used in calibration. Determines if the camera is moving (eye in hand) or static.
	bool camera_moving;

	/// List of robot poses corresponding to the list of recorded calibration patterns.
	std::vector<Eigen::Isometry3d> robot_poses;

	/// Location where the images and point clouds are stored.
	std::string camera_data_path;

	/// If true, the Ensenso has an overlay camera connected.
	bool has_overlay;

	/// If true, tries to connect an overlay camera.
	bool connect_overlay;
};

}

int main(int argc, char ** argv) {
	ros::init(argc, argv, "ensenso_node");
	dr::EnsensoNode node;
	ros::spin();
}
<|MERGE_RESOLUTION|>--- conflicted
+++ resolved
@@ -256,7 +256,6 @@
 		return true;
 	}
 
-<<<<<<< HEAD
 	boost::optional<Data> getData() {
 		cv::Mat image;
 
@@ -274,14 +273,10 @@
 		return Data{getPointCloud(), image};
 	}
 
-	bool getData(dr_msgs::GetCameraData::Request &, dr_msgs::GetCameraData::Response & res) {
+	bool getData(dr_ensenso_msgs::GetCameraData::Request &, dr_ensenso_msgs::GetCameraData::Response & res) {
 		boost::optional<Data> data = getData();
 		if (!data) return false;
 		pcl::toROSMsg(*data->cloud, res.point_cloud);
-=======
-	bool getData(dr_ensenso_msgs::GetCameraData::Request &, dr_ensenso_msgs::GetCameraData::Response & res) {
-		if (!capture(true, true)) return false;
->>>>>>> 5b9ccf21
 
 		// get the image
 		cv_bridge::CvImage cv_image(
